[![hacs_badge](https://img.shields.io/badge/HACS-Default-41BDF5.svg?style=for-the-badge)](https://github.com/hacs/integration)
[![Project Maintenance][maintenance-shield]][user_profile]
[![BuyMeCoffee][buymecoffeebadge]][buymecoffee]
[![GitHub Release][releases-shield]][releases]
[![GitHub Activity][commits-shield]][commits]
[![License][license-shield]][license]

# UniLED v2.2.0 - The Universal Light Controller
<<<<<<< HEAD

=======
>>>>>>> 05b0794f
### UniLED supports the following range of BLE LED controllers:

### 📱LED Chord
  - **SP107E** - SPI RGB(W) Controller

### 📱LED Hue
  - **SP110E** - SPI RGB(W) Controller

### 📱BanlanX
  - **SP601E** / **SP602E** / **SP608E** - Multi Channel SPI RGB Controllers
  - **SP611E** - SPI RGB Controller
  - **SP613E** - PWM RGB Controller
  - **SP614E** - PWM RGBW Controller
  - **SP6117** - SPI RGBW Controller
  - **SP620E** - USB SPI RGB Mini Controller
  - **SP621E** - Mini SPI RGB Controller
  - **SP623E** - Mini PWM RGB Controller
  - **SP624E** - Mini PWM RGBW Controller
  - **SP630E** - PWM/SPI RGB, RGBW, RGBCCT Controller
  - **SP631E** / **SP641E** - PWM Single Color Controllers
  - **SP632E** / **SP642E** - PWM CCT Controllers
  - **SP633E** / **SP643E** - PWM RGB Controllers
  - **SP634E** / **SP644E** - PWM RGBW Controllers
  - **SP635E** / **SP645E** - PWM RGBCCT Controllers
  - **SP636E** / **SP646E** - SPI Single Color Controllers
  - **SP637E** / **SP647E** - SPI CCT Controllers
  - **SP638E** / **SP648E** - SPI RGB Controllers
  - **SP639E** / **SP649E** - SPI RGBW Controllers
  - **SP63AE** / **SP64AE** - SPI RGBCCT Controllers

#### 💡Hints and Tips
1. For those devices that support "Effect Length", set the length to the number of LEDS.
   
#### 🧐 Notes:
1. These devices only support a single bluetooth connection at any one time. If you connect via the app, then HA will not be able to connect and visa versa, when HA is connected and controlling the device, you will not be able to connect to it via the app.
2. For those devices that support custom effects, such as the SP630E, UniLED only supports selecting the custom effect, you will have to disable the device in HA and use the android or IOS app to configure it first, then renable in HA.
3. HA will report certain entities, such as Effect Speed as being unavailable when the chosen effect does not support it, for example when using a solid effect, the effect speed will show as unavailable until a dynamic effect is selected. 

### 📱Hao Deng
#### **Basic** support for Hao Deng/Zengge BLE Mesh devices.

---


{% if not installed %}
## 🚀 Installation

### HACS Automated Installation

You can install this component through [HACS](https://hacs.xyz/) to easily receive updates.

After installing HACS, visit the HACS _Integrations_ pane and add `https://github.com/monty68/uniled` as an `Integration` by following [these instructions](https://hacs.xyz/docs/faq/custom_repositories/). You'll then be able to install it through the _Integrations_ pane.

### Manual Installation

1. Using the tool of choice open the directory (folder) for your HA configuration (where you find `configuration.yaml`).
2. If you do not have a `custom_components` directory (folder) there, you need to create it.
3. In the `custom_components` directory (folder) create a new folder called `uniled`.
4. Download _all_ the files from the `custom_components/uniled/` directory (folder) in this repository.
5. Place the files you downloaded in the new directory (folder) you created.
6. Restart Home Assistant
7. In the HA UI go to "Settings" -> "Devices & Services" -> "Integrations" click "+" and search for "Universal Light Controller"

{% endif %}

### ✍️ Adding Devices and Model Identification Issues

UniLED does it's best to identify the exact model through a number of different mechanisms, however
if you are having difficulty adding a device, especially where it fails to identify the model. Then,
first try using the applicable Android/IOS app and ensure the device name is set to match the devices
model then attempt adding the device into Home Assistant. If it still fails, enable debugging (see below) in Home Assistant, re-attempt adding the device, then open an issue attaching the debug log 
output to assist with further invetigation.

## 🪲 Debugging

To debug the integration, add the following to your `configuration.yaml`

```yaml
logger:
  default: warning
  logs:
    custom_components.uniled: debug
```

## 🙋 Contributions are always welcomed!

If you want to contribute to this please read the [Contribution guidelines](CONTRIBUTING.md)

## 🎉 Acknowledgements <a name = "acknowledgement"></a>

- [SleepyNinja](https://github.com/SleepyNinja0o) for the great work deciphering and developing code for Zengge BLE Mesh devices and which has been used as a basis to implement support in UniLED.

***
[ha-logo]: https://raw.githubusercontent.com/monty68/uniled/main/docs/img/ha-logo-32x32.png
[uniled]: https://github.com/monty68/uniled
[user_profile]: https://github.com/monty68
[buymecoffee]: https://www.buymeacoffee.com/monty68
[buymecoffeebadge]: https://img.shields.io/badge/buy%20me%20a%20coffee-donate-yellow.svg?style=for-the-badge
[maintenance-shield]: https://img.shields.io/badge/maintainer-Monty-blue.svg?style=for-the-badge
[hacs]: https://hacs.xyz
[hacsbadge]: https://img.shields.io/badge/HACS-Custom-orange.svg?style=for-the-badge
[releases-shield]: https://img.shields.io/github/v/release/monty68/uniled?display_name=release&include_prereleases&style=for-the-badge
[releases]: https://github.com/monty68/uniled/releases
[commits-shield]: https://img.shields.io/github/last-commit/monty68/uniled?style=for-the-badge
[commits]: https://github.com/monty68/uniled/commits/main
[license]: https://github.com/monty68/uniled/blob/main/LICENSE
[license-shield]: https://img.shields.io/github/license/monty68/uniled.svg?style=for-the-badge
<|MERGE_RESOLUTION|>--- conflicted
+++ resolved
@@ -6,10 +6,7 @@
 [![License][license-shield]][license]
 
 # UniLED v2.2.0 - The Universal Light Controller
-<<<<<<< HEAD
 
-=======
->>>>>>> 05b0794f
 ### UniLED supports the following range of BLE LED controllers:
 
 ### 📱LED Chord
